<?php

declare(strict_types=1);

namespace MaxServ\FalS3\Driver;

/*
 * This file is part of the TYPO3 CMS project.
 *
 * It is free software; you can redistribute it and/or modify it under
 * the terms of the GNU General Public License, either version 2
 * of the License, or any later version.
 *
 * For the full copyright and license information, please read the
 * LICENSE.txt file that was distributed with this source code.
 *
 * The TYPO3 project - inspiring people to share!
 */

use Aws\S3\S3Client;
use Aws\S3\StreamWrapper;
use GuzzleHttp\Psr7\MimeType;
use TYPO3\CMS\Core\Cache\Exception\NoSuchCacheException;
use TYPO3\CMS\Core\Resource\Driver\AbstractHierarchicalFilesystemDriver;
use TYPO3\CMS\Core\Resource\Exception\InvalidConfigurationException;
use TYPO3\CMS\Core\Resource\Exception\InvalidPathException;
use TYPO3\CMS\Core\Resource\FileInterface;
use TYPO3\CMS\Core\Resource\Folder;
use TYPO3\CMS\Core\Resource\ResourceStorage;
use TYPO3\CMS\Core\Resource\ResourceStorageInterface;
use TYPO3\CMS\Core\Resource\StorageRepository;
use TYPO3\CMS\Core\Utility\ArrayUtility;
use TYPO3\CMS\Core\Utility\GeneralUtility;
use TYPO3\CMS\Core\Utility\PathUtility;

/**
 * Class AmazonS3Driver
 */
class AmazonS3Driver extends AbstractHierarchicalFilesystemDriver
{
    /**
     * @var string
     */
    public const DRIVER_KEY = 'MaxServ.FalS3';

    /**
     * @var S3Client
     */
    protected $s3Client;

    /**
     * @var ResourceStorage
     */
    protected $storage;

    /**
     * List of temporary files
     *
     * @var array
     */
    protected $temporaryFiles = [];

    /**
     * Simple runtime cache to prevent numerous calls to S3 or the Caching Framework
     *
     * @var array
     */
    protected $fileExistsCache = [];

    /**
     * Simple runtime cache to prevent numerous calls to S3 or the Caching Framework
     *
     * @var array
     */
    protected $folderExistsCache = [];

    /**
     * Initialize this driver and expose the capabilities for the repository to use
     *
     * @param array $configuration
     */
    public function __construct(array $configuration = [])
    {
        parent::__construct($configuration);

        $this->capabilities = ResourceStorageInterface::CAPABILITY_BROWSABLE |
            ResourceStorageInterface::CAPABILITY_PUBLIC |
            ResourceStorageInterface::CAPABILITY_WRITABLE;
    }

    /**
     * Remove all temporary created files when the object is destroyed.
     */
    public function __destruct()
    {
        foreach ($this->temporaryFiles as $temporaryFile) {
            if (file_exists($temporaryFile)) {
                unlink($temporaryFile);
            }
        }
    }

    /**
     * Processes the configuration for this driver.
     *
     * @throws InvalidConfigurationException
     */
    public function processConfiguration(): void
    {
        // check if a configurationKey is set in the configuration of this storage
        // next check if the key references to a storageConfiguration for this driver
        // if this storageConfiguration contains the mandatory key, secret and region properties
        // merge the configuration with the local array
        if (
            !isset($this->configuration)
            || !is_array($this->configuration)
            || !array_key_exists('configurationKey', $this->configuration)
        ) {
            // throw an InvalidConfigurationException to trigger the storage to mark itself as offline
            throw new InvalidConfigurationException(
                'Unable to resolve a configurationKey for this driver instance',
                1438785477
            );
        }

        // phpcs:ignore
        $storageConfiguration = $GLOBALS['TYPO3_CONF_VARS']['EXTCONF']['fal_s3']['storageConfigurations'][$this->configuration['configurationKey']] ?? [];

        // Region may be an empty string for custom endpoints, so we do not want to check empty() on the region setting
        if (
            !isset($storageConfiguration['region'])
            || !is_string($storageConfiguration['region'])
            || empty($storageConfiguration['key'])
            || !is_string($storageConfiguration['key'])
            || empty($storageConfiguration['secret'])
            || !is_string($storageConfiguration['secret'])
        ) {
            // throw an InvalidConfigurationException to trigger the storage to mark itself as offline
            throw new InvalidConfigurationException(
                'Missing configuration for "' . $this->configuration['configurationKey'] . '"',
                1438785908
            );
        }

        ArrayUtility::mergeRecursiveWithOverrule($this->configuration, $storageConfiguration);

        $this->configuration['excludedFolders'] = $this->configuration['excludedFolders'] ?? [];
    }

    /**
     * Initializes this object. This is called by the storage after the driver
     * has been attached.
     * @throws InvalidConfigurationException
     */
    public function initialize(): void
    {
        if (
            !isset($this->configuration['region'])
            || !is_string($this->configuration['region'])
            || empty($this->configuration['key'])
            || !is_string($this->configuration['key'])
            || empty($this->configuration['secret'])
            || !is_string($this->configuration['secret'])
        ) {
            // throw an InvalidConfigurationException to trigger the storage to mark itself as offline
            throw new InvalidConfigurationException(
                'Missing configuration for "' . $this->configuration['configurationKey'] . '"',
                1644836749
            );
        }

        $this->s3Client = new S3Client(
            [
                'version' => '2006-03-01',
                'region' => $this->configuration['region'],
                'credentials' => [
                    'key' => $this->configuration['key'],
                    'secret' => $this->configuration['secret']
                ]
            ]
        );

        // strip the s3 protocol prefix from the bucket name
        if (strpos($this->configuration['bucket'], 's3://') === 0) {
            $this->configuration['bucket'] = substr($this->configuration['bucket'], 5);
        }

        // to prevent collisions between multiple S3 drivers using a stream_wrapper use a unique protocol key
        $this->configuration['stream_protocol'] = 's3.'
            . md5(self::DRIVER_KEY . '.' . $this->configuration['configurationKey']);

        StreamWrapper::register($this->s3Client, $this->configuration['stream_protocol'], new Cache());
    }

    /**
     * Merges the capabilities merged by the user at the storage
     * configuration into the actual capabilities of the driver
     * and returns the result.
     *
     * @param int $capabilities
     * @return int
     */
    public function mergeConfigurationCapabilities($capabilities): int
    {
        $this->capabilities &= $capabilities;
        return $this->capabilities;
    }

    /**
     * Returns the identifier of the root level folder of the storage.
     *
     * @return string
     */
    public function getRootLevelFolder(): string
    {
        return '/';
    }

    /**
     * Returns the identifier of the default folder new files should be put into.
     *
     * @return string
     * @throws NoSuchCacheException
     */
    public function getDefaultFolder(): string
    {
        $defaultFolder = null;

        if (array_key_exists('defaultFolder', $this->configuration)) {
            if (!$this->folderExists($this->configuration['defaultFolder'])) {
                $defaultFolder = $this->createFolder($this->configuration['defaultFolder']);
            } else {
                $defaultFolder = $this->canonicalizeAndCheckFolderIdentifier($this->configuration['defaultFolder']);
            }
        }

        return $defaultFolder ?? $this->getRootLevelFolder();
    }

    /**
     * Returns the public URL to a file.
     * Either fully qualified URL or relative to PATH_site (rawurlencoded).
     *
     * @param string $identifier
     * @return string
     * @throws InvalidPathException
     */
    public function getPublicUrl($identifier): string
    {
        $identifier = $this->canonicalizeAndCheckFileIdentifier($identifier);

        // if a basePath is configured prepend it to the file identifier
        // keep in mind that the basePath is appended to the public baseUrl
        if (
            array_key_exists('basePath', $this->configuration)
            && !empty($this->configuration['basePath'])
        ) {
            $identifier = '/' . trim($this->configuration['basePath'], '/') . $identifier;
        }

        $publicUrl = '';

        if (
            is_array($this->configuration)
            && (
                (array_key_exists('bucket', $this->configuration) && !empty($this->configuration['bucket']))
                || (array_key_exists('publicBaseUrl', $this->configuration)
                    && !empty($this->configuration['publicBaseUrl']))
            )
        ) {
            $uriParts = GeneralUtility::trimExplode('/', $identifier, true);
            $uriParts = array_map('rawurlencode', $uriParts);

            if (
                array_key_exists('publicBaseUrl', $this->configuration)
                && !empty($this->configuration['publicBaseUrl'])
            ) {
                $publicUrl = rtrim($this->configuration['publicBaseUrl'], '/') . '/' .
                    implode('/', $uriParts);
            } else {
                $publicUrl = 'https://' .
                    $this->configuration['bucket'] .
                    '.s3.amazonaws.com/' .
                    implode('/', $uriParts);
            }
        }

        return $publicUrl;
    }

    /**
     * Creates a folder, within a parent folder.
     * If no parent folder is given, a root level folder will be created
     *
     * @param string $newFolderName
     * @param string $parentFolderIdentifier
     * @param bool $recursive
     * @return string the Identifier of the new folder
     * @throws NoSuchCacheException
     */
    public function createFolder($newFolderName, $parentFolderIdentifier = '', $recursive = false): string
    {
        $parentFolderIdentifier = $this->canonicalizeAndCheckFolderIdentifier($parentFolderIdentifier);
        $newFolderName = trim($newFolderName, '/');

        if ($recursive === false) {
            $newFolderName = $this->sanitizeFileName($newFolderName);
        } else {
            $parts = GeneralUtility::trimExplode('/', $newFolderName);
            $parts = array_map([$this, 'sanitizeFileName'], $parts);
            $newFolderName = implode('/', $parts);
        }
        $identifier = $parentFolderIdentifier . $newFolderName . '/';
        $path = $this->getStreamWrapperPath($identifier);

        /**
         * We do not care about the directory permissions by ourselves, but let the Amazon S3 StreamWrapper for
         * mkdir decide the correct ACL for the directory. The StreamWrapper will execute decoct() with the
         * permissions value. If we set it to null or 0, it will output 0 and will go with the default ACL set.
         * The value null can not be used because it will throw errors when PHP is set to strict types.
         * @see https://github.com/aws/aws-sdk-php/blob/master/src/S3/StreamWrapper.php#L873-L880
         */
        mkdir($path, 0, $recursive);

        $this->flushCacheEntriesForFolder($parentFolderIdentifier);

        return $identifier;
    }

    /**
     * Renames a folder in this storage.
     *
     * @param string $folderIdentifier
     * @param string $newName
     * @return array A map of old to new file identifiers of all affected resources
     * @throws InvalidPathException
     * @throws NoSuchCacheException
     */
    public function renameFolder($folderIdentifier, $newName): array
    {
        $folderIdentifier = $this->canonicalizeAndCheckFolderIdentifier($folderIdentifier);
        $newName = $this->sanitizeFileName($newName);
        $newName = trim($newName, '/');

        $parentFolderName = dirname($folderIdentifier);

        if ($parentFolderName === '.') {
            $parentFolderName = '';
        } else {
            $parentFolderName .= '/';
        }

        $parentFolderName = $this->canonicalizeAndCheckFolderIdentifier($parentFolderName);

        $newIdentifier = $parentFolderName . $newName . '/';

        return $this->moveFolderWithinStorage($folderIdentifier, $newIdentifier, '');
    }

    /**
     * Removes a folder in filesystem.
     *
     * @param string $folderIdentifier
     * @param bool $deleteRecursively
     * @return bool
     * @throws InvalidPathException
     * @throws NoSuchCacheException
     */
    public function deleteFolder($folderIdentifier, $deleteRecursively = false): bool
    {
        $folderIdentifier = $this->canonicalizeAndCheckFolderIdentifier($folderIdentifier);
        $path = $this->getStreamWrapperPath($folderIdentifier);

        if ($deleteRecursively) {
            $foldersInFolder = $this->resolveFolderEntries($folderIdentifier, true, false, true);

            array_map([$this, 'deleteFolder'], $foldersInFolder);
        }

        $this->flushCacheEntriesForFolder($folderIdentifier);
        $this->flushCacheEntriesForFolder(dirname($folderIdentifier));

        return unlink($path);
    }

    /**
     * Checks if a file exists.
     *
     * @param string $fileIdentifier
     * @return bool
     * @throws InvalidPathException
     */
    public function fileExists($fileIdentifier): bool
    {
        $fileIdentifier = $this->canonicalizeAndCheckFileIdentifier($fileIdentifier);

        $path = rtrim(
            $this->getStreamWrapperPath($fileIdentifier),
            '/'
        );

        if (!array_key_exists($path, $this->fileExistsCache)) {
            $this->fileExistsCache[$path] = is_file($path);
        }

        return $this->fileExistsCache[$path];
    }

    /**
     * Checks if a folder exists.
     *
     * @param string $folderIdentifier
     * @return bool
     */
    public function folderExists($folderIdentifier): bool
    {
        $folderIdentifier = $this->canonicalizeAndCheckFolderIdentifier($folderIdentifier);

        $path = $this->getStreamWrapperPath($folderIdentifier);

        if (!array_key_exists($path, $this->folderExistsCache)) {
            $this->folderExistsCache[$path] = is_dir($path);
        }

        return $this->folderExistsCache[$path];
    }

    /**
     * Checks if a folder contains files and (if supported) other folders.
     *
     * @param string $folderIdentifier
     * @return bool TRUE if there are no files and folders within $folder
     * @throws InvalidPathException
     * @throws NoSuchCacheException
     */
    public function isFolderEmpty($folderIdentifier): bool
    {
        return $this->countFilesInFolder($folderIdentifier) === 0
            && $this->countFoldersInFolder($folderIdentifier) === 0;
    }

    /**
     * Adds a file from the local server hard disk to a given path in TYPO3s
     * virtual file system. This assumes that the local file exists, so no
     * further check is done here! After a successful the original file must
     * not exist anymore.
     *
     * @param string $localFilePath (within PATH_site)
     * @param string $targetFolderIdentifier
     * @param string $newFileName optional, if not given original name is used
     * @param bool $removeOriginal if set the original file will be removed
     *                                after successful operation
     * @return string the identifier of the new file
     * @throws InvalidPathException
     * @throws NoSuchCacheException
     */
    public function addFile($localFilePath, $targetFolderIdentifier, $newFileName = '', $removeOriginal = true): string
    {
        $targetFolderIdentifier = $this->canonicalizeAndCheckFolderIdentifier($targetFolderIdentifier);
        $targetFileIdentifier = rtrim($targetFolderIdentifier, '/')
            . $this->canonicalizeAndCheckFileIdentifier($newFileName);
        $targetFilePath = $this->getStreamWrapperPath($targetFileIdentifier);

        copy($localFilePath, $targetFilePath);

        if ($removeOriginal) {
            $this->temporaryFiles[$targetFileIdentifier] = $localFilePath;
        }

        $this->flushCacheEntriesForFolder($targetFolderIdentifier);
        unset($this->fileExistsCache[rtrim($targetFilePath, '/')]);

        return $targetFileIdentifier;
    }

    /**
     * Creates a new (empty) file and returns the identifier.
     *
     * @param string $fileName
     * @param string $parentFolderIdentifier
     * @return string
     * @throws InvalidPathException
     * @throws NoSuchCacheException
     */
    public function createFile($fileName, $parentFolderIdentifier): string
    {
        $parentFolderIdentifier = $this->canonicalizeAndCheckFolderIdentifier($parentFolderIdentifier);
        $targetFileIdentifier = rtrim($parentFolderIdentifier, '/')
            . $this->canonicalizeAndCheckFileIdentifier($fileName);
        $absolutePath = $this->getStreamWrapperPath($targetFileIdentifier);

        // create an empty file using the putObject method instead of the wrapper
        // file_put_contents() without data or touch() yield unexpected results
        $this->s3Client->putObject(
            [
                'Bucket' => $this->configuration['bucket'],
                'Key' => ltrim($this->getBasePath() . $targetFileIdentifier, '/'),
                'Body' => ''
            ]
        );

        $this->flushCacheEntriesForFolder($parentFolderIdentifier);
        unset($this->fileExistsCache[rtrim($absolutePath, '/')]);

        return $targetFileIdentifier;
    }

    /**
     * Copies a file *within* the current storage.
     * Note that this is only about an inner storage copy action,
     * where a file is just copied to another folder in the same storage.
     *
     * @param string $fileIdentifier
     * @param string $targetFolderIdentifier
     * @param string $fileName
     * @return string the Identifier of the new file
     * @throws InvalidPathException
     * @throws NoSuchCacheException
     */
    public function copyFileWithinStorage($fileIdentifier, $targetFolderIdentifier, $fileName): string
    {
        $fileIdentifier = $this->canonicalizeAndCheckFileIdentifier($fileIdentifier);
        $targetFileIdentifier = $this->canonicalizeAndCheckFileIdentifier($targetFolderIdentifier . $fileName);

        $sourcePath = $this->getStreamWrapperPath($fileIdentifier);
        $targetPath = $this->getStreamWrapperPath($targetFileIdentifier);

        copy($sourcePath, $targetPath);

        $this->flushCacheEntriesForFolder($targetFolderIdentifier);

        return $targetFileIdentifier;
    }

    /**
     * Renames a file in this storage.
     *
     * @param string $fileIdentifier
     * @param string $newName The target path (including the file name!)
     * @return string The identifier of the file after renaming
     * @throws InvalidPathException
     * @throws NoSuchCacheException
     */
    public function renameFile($fileIdentifier, $newName): string
    {
        $fileIdentifier = $this->canonicalizeAndCheckFileIdentifier($fileIdentifier);
        $newName = $this->sanitizeFileName($newName);
        $newName = trim($newName, '/');

        $parentFolderName = dirname($fileIdentifier);

        if ($parentFolderName === '.') {
            $parentFolderName = '';
        } else {
            $parentFolderName .= '/';
        }

        $parentFolderName = $this->canonicalizeAndCheckFolderIdentifier($parentFolderName);

        $newIdentifier = $parentFolderName . $newName;

        $oldPath = $this->getStreamWrapperPath($fileIdentifier);
        $newPath = $this->getStreamWrapperPath($newIdentifier);

        rename($oldPath, $newPath);

        $this->flushCacheEntriesForFolder($parentFolderName);

        return $newIdentifier;
    }

    /**
     * Replaces a file with file in local file system.
     *
     * @param string $fileIdentifier
     * @param string $localFilePath
     * @return bool TRUE if the operation succeeded
     * @throws InvalidPathException
     * @throws NoSuchCacheException
     */
    public function replaceFile($fileIdentifier, $localFilePath): bool
    {
        $fileIdentifier = $this->canonicalizeAndCheckFileIdentifier($fileIdentifier);
        $filePath = $this->getStreamWrapperPath($fileIdentifier);

        $this->flushCacheEntriesForFolder(dirname($fileIdentifier));

        $this->temporaryFiles[$fileIdentifier] = $localFilePath;
        return copy($localFilePath, $filePath);
    }

    /**
     * Removes a file from the filesystem. This does not check if the file is
     * still used or if it is a bad idea to delete it for some other reason
     * this has to be taken care of in the upper layers (e.g. the Storage)!
     *
     * @param string $fileIdentifier
     * @return bool TRUE if deleting the file succeeded
     * @throws InvalidPathException
     * @throws NoSuchCacheException
     */
    public function deleteFile($fileIdentifier): bool
    {
        $fileIdentifier = $this->canonicalizeAndCheckFileIdentifier($fileIdentifier);
        $path = $this->getStreamWrapperPath($fileIdentifier);

        $this->flushCacheEntriesForFolder(dirname($fileIdentifier));

        return unlink($path);
    }

    /**
     * Creates a hash for a file.
     *
     * @param string $fileIdentifier
     * @param string $hashAlgorithm The hash algorithm to use
     * @return string
     * @throws InvalidPathException
     */
    public function hash($fileIdentifier, $hashAlgorithm): string
    {
        $fileIdentifier = $this->canonicalizeAndCheckFileIdentifier($fileIdentifier);
        $path = $this->getStreamWrapperPath($fileIdentifier);
        if (!$this->fileExists($fileIdentifier)) {
            // The ResourceStorage catches an empty hash and handles
            return '';
        }

        switch ($hashAlgorithm) {
            case 'sha1':
                $hash = sha1_file($path);
                break;
            case 'md5':
                $hash = md5_file($path);
                break;
            default:
                throw new \RuntimeException('Hash algorithm ' . $hashAlgorithm . ' is not implemented.', 1329644451);
        }

        return $hash;
    }

    /**
     * Moves a file *within* the current storage.
     * Note that this is only about an inner-storage move action,
     * where a file is just moved to another folder in the same storage.
     *
     * @param string $fileIdentifier
     * @param string $targetFolderIdentifier
     * @param string $newFileName
     * @return string
     * @throws InvalidPathException
     * @throws NoSuchCacheException
     */
    public function moveFileWithinStorage($fileIdentifier, $targetFolderIdentifier, $newFileName): string
    {
        $fileIdentifier = $this->canonicalizeAndCheckFileIdentifier($fileIdentifier);
        $targetFileIdentifier = $this->canonicalizeAndCheckFileIdentifier($targetFolderIdentifier . $newFileName);

        $sourcePath = $this->getStreamWrapperPath($fileIdentifier);
        $targetPath = $this->getStreamWrapperPath($targetFileIdentifier);

        $this->flushCacheEntriesForFolder(dirname($fileIdentifier));
        $this->flushCacheEntriesForFolder($targetFolderIdentifier);

        rename($sourcePath, $targetPath);

        return $targetFileIdentifier;
    }

    /**
     * Folder equivalent to moveFileWithinStorage().
     *
     * @param string $sourceFolderIdentifier
     * @param string $targetFolderIdentifier
     * @param string $newFolderName
     * @return array All files which are affected, map of old => new file identifiers
     * @throws InvalidPathException
     * @throws NoSuchCacheException
     */
    public function moveFolderWithinStorage($sourceFolderIdentifier, $targetFolderIdentifier, $newFolderName): array
    {
        $sourceFolderIdentifier = $this->canonicalizeAndCheckFolderIdentifier($sourceFolderIdentifier);
        $targetFolderIdentifier = $this->canonicalizeAndCheckFolderIdentifier($targetFolderIdentifier . $newFolderName);

        $oldPath = $this->getStreamWrapperPath($sourceFolderIdentifier);
        $newPath = $this->getStreamWrapperPath($targetFolderIdentifier);

        $renamedEntries = array_flip($this->resolveFolderEntries($sourceFolderIdentifier, true));

        foreach ($renamedEntries as $oldEntryIdentifier => $newEntryIdentifier) {
            $newEntryIdentifier = str_replace(
                $sourceFolderIdentifier,
                $targetFolderIdentifier,
                $oldEntryIdentifier
            );

            $oldEntryPath = $this->getStreamWrapperPath($oldEntryIdentifier);
            $newEntryPath = $this->getStreamWrapperPath($newEntryIdentifier);

            if (is_dir($oldEntryPath)) {
                $this->flushCacheEntriesForFolder($oldEntryIdentifier);
            }

            rename($oldEntryPath, $newEntryPath);

            $renamedEntries[$oldEntryIdentifier] = $newEntryIdentifier;
        }

        rename($oldPath, $newPath);

        $renamedEntries[$sourceFolderIdentifier] = $targetFolderIdentifier;

        $this->flushCacheEntriesForFolder($sourceFolderIdentifier);
        $this->flushCacheEntriesForFolder(dirname($sourceFolderIdentifier));
        $this->flushCacheEntriesForFolder(dirname($targetFolderIdentifier));

        return $renamedEntries;
    }

    /**
     * Folder equivalent to copyFileWithinStorage().
     *
     * @param string $sourceFolderIdentifier
     * @param string $targetFolderIdentifier
     * @param string $newFolderName
     * @return bool
     * @throws InvalidPathException
     * @throws NoSuchCacheException
     */
    public function copyFolderWithinStorage($sourceFolderIdentifier, $targetFolderIdentifier, $newFolderName): bool
    {
        $sourceFolderIdentifier = $this->canonicalizeAndCheckFolderIdentifier($sourceFolderIdentifier);
        $targetFolderIdentifier = $this->canonicalizeAndCheckFolderIdentifier($targetFolderIdentifier) .
            ltrim($this->canonicalizeAndCheckFolderIdentifier($newFolderName), '/');

        $sourceDirectoryContents = $this->resolveFolderEntries($sourceFolderIdentifier, true, true, true);

        foreach ($sourceDirectoryContents as $sourceEntry) {
            $sourcePath = $this->getStreamWrapperPath($sourceEntry);
            $targetPath = $this->getStreamWrapperPath(
                str_replace(
                    $sourceFolderIdentifier,
                    $targetFolderIdentifier,
                    $sourceEntry
                )
            );

            // use mkdir to create a new directory instead of copying the resource
            if (substr($sourcePath, -1) === '/') {
                /**
                 * We do not care about the directory permissions by ourselves, but let the Amazon S3 StreamWrapper for
                 * mkdir decide the correct ACL for the directory. The StreamWrapper will execute decoct() with the
                 * permissions value. If we set it to null or 0, it will output 0 and will go with the default ACL.
                 * The value null can not be used because it will throw errors when PHP is set to strict types.
                 * @see https://github.com/aws/aws-sdk-php/blob/master/src/S3/StreamWrapper.php#L873-L880
                 */
                mkdir($targetPath, 0, true);
            } else {
                copy($sourcePath, $targetPath);
            }
        }

        $this->flushCacheEntriesForFolder(dirname($targetFolderIdentifier));

        return true;
    }

    /**
     * Returns the contents of a file. Beware that this requires to load the
     * complete file into memory and also may require fetching the file from an
     * external location. So this might be an expensive operation (both in terms
     * of processing resources and money) for large files.
     *
     * @param string $fileIdentifier
     * @return string The file contents
     * @throws InvalidPathException
     */
    public function getFileContents($fileIdentifier): string
    {
        $fileIdentifier = $this->canonicalizeAndCheckFileIdentifier($fileIdentifier);

        return file_get_contents($this->getStreamWrapperPath($fileIdentifier));
    }

    /**
     * Sets the contents of a file to the specified value.
     *
     * @param string $fileIdentifier
     * @param string $contents
     * @return int The number of bytes written to the file
     * @throws InvalidPathException
     */
    public function setFileContents($fileIdentifier, $contents): int
    {
        $fileIdentifier = $this->canonicalizeAndCheckFileIdentifier($fileIdentifier);

        return file_put_contents($this->getStreamWrapperPath($fileIdentifier), $contents);
    }

    /**
     * Checks if a file inside a folder exists
     *
     * @param string $fileName
     * @param string $folderIdentifier
     * @return bool
     * @throws InvalidPathException
     */
    public function fileExistsInFolder($fileName, $folderIdentifier): bool
    {
        $folderIdentifier = $this->canonicalizeAndCheckFolderIdentifier($folderIdentifier);
        $fileName = $this->canonicalizeAndCheckFileIdentifier($fileName);

        return $this->fileExists($folderIdentifier . $fileName);
    }

    /**
     * Checks if a folder inside a folder exists.
     *
     * @param string $folderName
     * @param string $folderIdentifier
     * @return bool
     */
    public function folderExistsInFolder($folderName, $folderIdentifier): bool
    {
        $folderIdentifier = $this->canonicalizeAndCheckFolderIdentifier($folderIdentifier);
        $folderName = $this->canonicalizeAndCheckFolderIdentifier($folderName);

        return $this->folderExists($folderIdentifier . $folderName);
    }

    /**
     * Returns a path to a local copy of a file for processing it. When changing the
     * file, you have to take care of replacing the current version yourself!
     *
     * @param string $fileIdentifier
     * @param bool $writable Set this to FALSE if you only need the file for read
     *                       operations. This might speed up things, e.g. by using
     *                       a cached local version. Never modify the file if you
     *                       have set this flag!
     * @return string The path to the file on the local disk
     * @throws InvalidPathException
     * @throws \RuntimeException
     */
    public function getFileForLocalProcessing($fileIdentifier, $writable = true): string
    {
        $fileIdentifier = $this->canonicalizeAndCheckFileIdentifier($fileIdentifier);

        if (!$this->fileExists($fileIdentifier)) {
            // LocalDriver throws a RuntimeException if the file does not exist. We want the same behaviour.
            throw new \RuntimeException(
                'File "' . $fileIdentifier . '" does no longer exist on the S3 storage',
                1654008397
            );
        }

        $temporaryFilePath = $this->getTemporaryPathForFile($fileIdentifier);
        $path = $this->getStreamWrapperPath($fileIdentifier);
        copy($path, $temporaryFilePath);

        if (!$writable) {
            $this->temporaryFiles[$fileIdentifier] = $temporaryFilePath;
        }

        return $temporaryFilePath;
    }

    /**
     * Returns the permissions of a file/folder as an array
     * (keys r, w) of boolean flags
     *
     * @param string $identifier
     * @return array
     */
    public function getPermissions($identifier): array
    {
        $identifier = $this->canonicalizeAndCheckFolderIdentifier($identifier);

        $path = $this->getStreamWrapperPath(rtrim($identifier, '/'));

        return [
            'r' => is_readable($path),
            'w' => is_writable($path)
        ];
    }

    /**
     * Directly output the contents of the file to the output
     * buffer. Should not take care of header files or flushing
     * buffer before. Will be taken care of by the Storage.
     *
     * @param string $identifier
     *
     * @throws InvalidPathException
     */
    public function dumpFileContents($identifier): void
    {
        readfile($this->getStreamWrapperPath($this->canonicalizeAndCheckFileIdentifier($identifier)), false);
    }

    /**
     * Checks if a given identifier is within a container, e.g. if
     * a file or folder is within another folder.
     * This can e.g. be used to check for web-mounts.
     *
     * Hint: this also needs to return TRUE if the given identifier
     * matches the container identifier to allow access to the root
     * folder of a filemount.
     *
     * @param string $folderIdentifier
     * @param string $identifier identifier to be checked against $folderIdentifier
     * @return bool TRUE if $content is within or matches $folderIdentifier
     * @throws InvalidPathException
     */
    public function isWithin($folderIdentifier, $identifier): bool
    {
        $folderIdentifier = $this->canonicalizeAndCheckFileIdentifier($folderIdentifier);
        $identifier = $this->canonicalizeAndCheckFileIdentifier($identifier);
        return $folderIdentifier === $identifier
            || ($folderIdentifier !== '' && strpos($identifier, $folderIdentifier) === 0);
    }

    /**
     * Returns information about a file.
     *
     * @param string $fileIdentifier
     * @param array $propertiesToExtract Array of properties which are be extracted
     *                                   If empty all will be extracted
     * @return array
     * @throws InvalidPathException
     */
    public function getFileInfoByIdentifier($fileIdentifier, array $propertiesToExtract = []): array
    {
        $fileIdentifier = $this->canonicalizeAndCheckFileIdentifier($fileIdentifier);
        $path = $this->getStreamWrapperPath($fileIdentifier);
        return $this->fileExists($fileIdentifier)
            ? $this->extractFileInformation($fileIdentifier, $path, $propertiesToExtract)
            : [];
    }

    /**
     * Extracts information about a file from the filesystem.
     *
     * @param string $fileIdentifier The fileIdentifier
     * @param string $path The path to the file
     * @param array $propertiesToExtract array of properties which should be returned, if empty all will be extracted
     * @return array
     */
    protected function extractFileInformation(
        string $fileIdentifier,
        string $path,
        array $propertiesToExtract = []
    ): array {
        if (empty($propertiesToExtract)) {
            $propertiesToExtract = [
                'size',
                'atime',
                'mtime',
                'ctime',
                'mimetype',
                'name',
                'extension',
                'identifier',
                'identifier_hash',
                'storage',
                'folder_hash'
            ];
        }
        $fileInformation = [];
        foreach ($propertiesToExtract as $property) {
            $fileInformation[$property] = $this->getSpecificFileInformation($fileIdentifier, $path, $property);
        }
        return $fileInformation;
    }

    /**
     * Extracts a specific FileInformation from the FileSystems.
     *
     * @param string $fileIdentifier
     * @param string $path
     * @param string $property
     *
     * @return bool|int|string
     * @throws \InvalidArgumentException
     */
    public function getSpecificFileInformation(string $fileIdentifier, string $path, string $property)
    {
        switch ($property) {
            case 'size':
                return (int)filesize($path);
            case 'atime':
                return fileatime($path);
            case 'mtime':
                return filemtime($path);
            case 'ctime':
                return filectime($path);
            case 'name':
                return basename($fileIdentifier);
            case 'extension':
                return pathinfo($fileIdentifier, PATHINFO_EXTENSION);
            case 'mimetype':
                return $this->getFileMimeType($path);
            case 'identifier':
                return $fileIdentifier;
            case 'storage':
                return $this->storageUid;
            case 'identifier_hash':
                return $this->hashIdentifier($fileIdentifier);
            case 'folder_hash':
                return $this->hashIdentifier(PathUtility::dirname($fileIdentifier));
            default:
                throw new \InvalidArgumentException(
                    sprintf('The information "%s" is not available.', $property),
                    1597926187
                );
        }
    }

    /**
     * @param string $path
     * @return string
     */
    public function getFileMimeType(string $path): string
    {
        $fileExtensionToMimeTypeMapping = $GLOBALS['TYPO3_CONF_VARS']['SYS']['FileInfo']['fileExtensionToMimeType'];
        $lowercaseFileExtension = strtolower(pathinfo($path, PATHINFO_EXTENSION));
        $mimeType = MimeType::fromExtension($lowercaseFileExtension);

        if ($mimeType === null && !empty($fileExtensionToMimeTypeMapping[$lowercaseFileExtension])) {
            $mimeType = $fileExtensionToMimeTypeMapping[$lowercaseFileExtension];
        }

        return $mimeType ?? 'application/octet-stream';
    }

    /**
     * Returns information about a file.
     *
     * @param string $folderIdentifier
     * @return array
     */
    public function getFolderInfoByIdentifier($folderIdentifier): array
    {
        $folderIdentifier = $this->canonicalizeAndCheckFolderIdentifier($folderIdentifier);

        return [
            'identifier' => $folderIdentifier,
            'name' => basename($folderIdentifier),
            'storage' => $this->storageUid
        ];
    }

    /**
     * Returns a list of files inside the specified path
     *
     * @param string $folderIdentifier
     * @param int $start
     * @param int $numberOfItems
     * @param bool $recursive
     * @param array $filenameFilterCallbacks callbacks for filtering the items
     * @param string $sort Property name used to sort the items.
     *                     Among them may be: '' (empty, no sorting), name,
     *                     fileext, size, tstamp and rw.
     *                     If a driver does not support the given property, it
     *                     should fall back to "name".
     * @param bool $sortRev TRUE to indicate reverse sorting (last to first)
     * @return array of FileIdentifiers
     * @throws InvalidPathException
     * @throws NoSuchCacheException
     */
    public function getFilesInFolder(
        $folderIdentifier,
        $start = 0,
        $numberOfItems = 0,
        $recursive = false,
        array $filenameFilterCallbacks = [],
        $sort = '',
        $sortRev = false
    ): array {
        if ($start === false && $numberOfItems === false) {
            return [];
        }

        $folderEntries = $this->resolveFolderEntries(
            $folderIdentifier,
            $recursive,
            true,
            false,
            $filenameFilterCallbacks
        );

        if (!$recursive) {
            $folderEntries = $this->sortFolderEntries($folderEntries, $sort, $sortRev);
        }

        return array_slice(
            $folderEntries,
            $start,
            ($numberOfItems > 0 ? $numberOfItems : null)
        );
    }

    /**
     * Returns the identifier of a file inside the folder
     *
     * @param string $fileName
     * @param string $folderIdentifier
     * @return string file identifier
     * @throws InvalidPathException
     */
    public function getFileInFolder($fileName, $folderIdentifier): string
    {
        return $this->canonicalizeAndCheckFileIdentifier($folderIdentifier . '/' . $fileName);
    }

    /**
     * Returns a list of folders inside the specified path
     *
     * @param string $folderIdentifier
     * @param int $start
     * @param int $numberOfItems
     * @param bool $recursive
     * @param array $folderNameFilterCallbacks callbacks for filtering the items
     * @param string $sort Property name used to sort the items.
     *                     Among them may be: '' (empty, no sorting), name,
     *                     fileext, size, tstamp and rw.
     *                     If a driver does not support the given property, it
     *                     should fall back to "name".
     * @param bool $sortRev TRUE to indicate reverse sorting (last to first)
     * @return array of Folder Identifier
     * @throws InvalidPathException
     * @throws NoSuchCacheException
     */
    public function getFoldersInFolder(
        $folderIdentifier,
        $start = 0,
        $numberOfItems = 0,
        $recursive = false,
        array $folderNameFilterCallbacks = [],
        $sort = '',
        $sortRev = false
    ): array {
        if ($start === false && $numberOfItems === false) {
            return [];
        }

        $processingFolder = $this->getProcessingFolder();
        $excludedFolders = $this->configuration['excludedFolders'];
        $this->configuration['excludedFolders'][] = $processingFolder;

        $folderEntries = $this->resolveFolderEntries($folderIdentifier, $recursive, false, true);

        if (!$recursive) {
            $folderEntries = $this->sortFolderEntries($folderEntries);
        }

        $folderIdentifiers = array_slice(
            $folderEntries,
            $start,
            ($numberOfItems > 0 ? $numberOfItems : null)
        );

        $this->configuration['excludedFolders'] = $excludedFolders;
        return $folderIdentifiers;
    }

    /**
     * Returns the identifier of a folder inside the folder
     *
     * @param string $folderName The name of the target folder
     * @param string $folderIdentifier
     * @return string folder identifier
     */
    public function getFolderInFolder($folderName, $folderIdentifier): string
    {
        return $this->canonicalizeAndCheckFolderIdentifier($folderIdentifier . '/' . $folderName);
    }

    /**
     * Returns the number of files inside the specified path
     *
     * @param string $folderIdentifier
     * @param bool $recursive
     * @param array $filenameFilterCallbacks callbacks for filtering the items
     * @return int Number of files in folder
     * @throws InvalidPathException
     * @throws NoSuchCacheException
     */
    public function countFilesInFolder($folderIdentifier, $recursive = false, array $filenameFilterCallbacks = []): int
    {
        $folderIdentifier = $this->canonicalizeAndCheckFolderIdentifier($folderIdentifier);
        $path = $this->getStreamWrapperPath($folderIdentifier);

        $cacheEntryIdentifier = Cache::buildEntryIdentifier(
            $path,
            'count_files'
        );

        $count = Cache::getCacheFrontend()->get($cacheEntryIdentifier);
        if ($count === false) {
            $count = count($this->getFilesInFolder($folderIdentifier, 0, 0, $recursive, $filenameFilterCallbacks));
            $cacheTags = [Cache::buildEntryIdentifier($path, 'd')];
            Cache::getCacheFrontend()->set($cacheEntryIdentifier, $count, $cacheTags, 0);
        }

        return (int)$count;
    }


    /**
     * Returns the number of folders inside the specified path
     *
     * @param string $folderIdentifier
     * @param bool $recursive
     * @param array $folderNameFilterCallbacks callbacks for filtering the items
     * @return int Number of folders in folder
     * @throws InvalidPathException
     * @throws NoSuchCacheException
     */
<<<<<<< HEAD
    public function countFoldersInFolder(
        $folderIdentifier,
        $recursive = false,
        array $folderNameFilterCallbacks = []
    ): int {
        return count($this->getFoldersInFolder($folderIdentifier, 0, 0, $recursive, $folderNameFilterCallbacks));
=======
    public function countFoldersInFolder($folderIdentifier, $recursive = false, array $folderNameFilterCallbacks = [])
    {
        $folderIdentifier = $this->canonicalizeAndCheckFolderIdentifier($folderIdentifier);
        $path = $this->getStreamWrapperPath($folderIdentifier);

        $cacheEntryIdentifier = Cache::buildEntryIdentifier(
            $path,
            'count_folders'
        );

        $count = Cache::getCacheFrontend()->get($cacheEntryIdentifier);
        if ($count === false) {
            $count = count($this->getFoldersInFolder($folderIdentifier, 0, 0, $recursive, $folderNameFilterCallbacks));
            $cacheTags = [Cache::buildEntryIdentifier($path, 'd')];
            Cache::getCacheFrontend()->set($cacheEntryIdentifier, $count, $cacheTags, 0);
        }

        return (int)$count;
>>>>>>> 8bbfe7b9
    }

    /**
     * Returns the StreamWrapper path of a file or folder.
     *
     * @param FileInterface|Folder|string $file
     * @return string
     * @throws \RuntimeException
     */
    protected function getStreamWrapperPath($file): string
    {
        $basePath = $this->configuration['stream_protocol'] . '://' . $this->configuration['bucket'];

        if (array_key_exists('basePath', $this->configuration) && !empty($this->configuration['basePath'])) {
            $basePath .= '/' . trim($this->configuration['basePath'], '/');
        }

        if ($file instanceof FileInterface) {
            $identifier = $file->getIdentifier();
        } elseif ($file instanceof Folder) {
            $identifier = $file->getIdentifier();
        } elseif (is_string($file)) {
            $identifier = $file;
        } else {
            throw new \RuntimeException('Type "' . gettype($file) . '" is not supported.', 1325191178);
        }

        return $basePath . $identifier;
    }

    /**
     * @param $path
     * @return string
     */
    protected function stripStreamWrapperPath($path): string
    {
        $basePath = $this->configuration['stream_protocol'] . '://' . $this->configuration['bucket'];

        if (array_key_exists('basePath', $this->configuration) && !empty($this->configuration['basePath'])) {
            $basePath .= '/' . trim($this->configuration['basePath'], '/');
        }
        return str_replace(
            $basePath,
            '',
            $path
        );
    }

    /**
     * @param string $folderIdentifier
     * @param bool $recursive
     * @param bool $includeFiles
     * @param bool $includeDirectories
     * @param array $filterMethods
     *
     * @return array
     * @throws InvalidPathException
     * @throws NoSuchCacheException
     */
    protected function resolveFolderEntries(
        string $folderIdentifier,
        bool $recursive = false,
        bool $includeFiles = true,
        bool $includeDirectories = true,
        array $filterMethods = []
    ): array {
        $excludedFolders = $this->configuration['excludedFolders'] ?? [];
        if (in_array($folderIdentifier, $excludedFolders, true)) {
            return [];
        }
        $cacheFrontend = Cache::getCacheFrontend();
        $directoryEntries = [];
        $folderIdentifier = $this->canonicalizeAndCheckFolderIdentifier($folderIdentifier);
        $path = $this->getStreamWrapperPath($folderIdentifier);

        $iteratorMode = \FilesystemIterator::UNIX_PATHS |
            \FilesystemIterator::SKIP_DOTS |
            \FilesystemIterator::CURRENT_AS_FILEINFO;

        $iterator = new CachedDirectoryIterator(
            $path,
            $iteratorMode,
            $cacheFrontend,
            function (\SplFileInfo $fileInfo) {
                $entryIdentifier = $this->stripStreamWrapperPath($fileInfo->getPathname());
                if ($fileInfo->isDir()) {
                    $entryIdentifier = $this->canonicalizeAndCheckFolderIdentifier($entryIdentifier);
                } else {
                    $entryIdentifier = $this->canonicalizeAndCheckFileIdentifier($entryIdentifier);
                }
                return $entryIdentifier;
            },
            function (\SplFileInfo $fileInfo) use ($excludedFolders) {
                return ($fileInfo->getFilename() === '')
                    || ($fileInfo->isDir() && in_array($fileInfo->getFilename(), $excludedFolders, true));
            }
        );

        if ($recursive) {
            $processingFolder = $this->getProcessingFolder();
            $excludedFolders = $this->configuration['excludedFolders'];
            $this->configuration['excludedFolders'][] = $processingFolder;

            $iterator = new \RecursiveIteratorIterator(
                $iterator,
                \RecursiveIteratorIterator::SELF_FIRST
            );
        }

        while ($iterator->valid()) {
            $entry = $iterator->current();
            $directoryEntries[$entry] = $entry;
            $isDirectory = substr($entry, -1) === '/';
            if ($isDirectory && !$includeDirectories) {
                unset($directoryEntries[$entry]);
                $iterator->next();
                continue;
            }
            if (!$isDirectory && !$includeFiles) {
                unset($directoryEntries[$entry]);
                $iterator->next();
                continue;
            }
            $iterator->next();
            $file = $this->getFileInfoByIdentifier($entry);
<<<<<<< HEAD
            if (empty($file)) {
                continue;
            }
            if (
=======
            if (!empty($file) &&
>>>>>>> 8bbfe7b9
                !$this->applyFilterMethodsToDirectoryItem(
                    $filterMethods,
                    $file['name'],
                    $file['identifier'],
                    $this->getParentFolderIdentifierOfIdentifier($file['identifier'])
                )
            ) {
                unset($directoryEntries[$entry]);
            }
        }

        $this->configuration['excludedFolders'] = $excludedFolders;
        return array_values($directoryEntries);
    }

    /**
     * Applies a set of filter methods to a file name to find out if it should be used or not. This is e.g. used by
     * directory listings.
     *
     * @param array $filterMethods The filter methods to use
     * @param string $itemName
     * @param string $itemIdentifier
     * @param string $parentIdentifier
     * @return bool
     * @throws \RuntimeException
     */
    protected function applyFilterMethodsToDirectoryItem(
        array $filterMethods,
        string $itemName,
        string $itemIdentifier,
        string $parentIdentifier
    ): bool {
        foreach ($filterMethods as $filter) {
<<<<<<< HEAD
            if (is_callable($filter)) {
                $result = $filter($itemName, $itemIdentifier, $parentIdentifier, [], $this);
=======
            if (is_callable($filter)
                && is_string($itemName) && $itemName !== ''
                && is_string($itemIdentifier) && $itemIdentifier !== ''
                && is_string($parentIdentifier) && $parentIdentifier !== ''
            ) {
                $result = call_user_func($filter, $itemName, $itemIdentifier, $parentIdentifier, [], $this);
>>>>>>> 8bbfe7b9
                // We have to use -1 as the „don't include“ return value, as call_user_func() will return FALSE
                // If calling the method succeeded and thus we can't use that as a return value.
                if ($result === -1) {
                    return false;
                }
                if ($result === false) {
                    throw new \RuntimeException(
                        'Could not apply file/folder name filter ' . $filter[0] . '::' . $filter[1],
                        1476046425
                    );
                }
            }
        }
        return true;
    }

    /**
     * Sort the directory entries by a certain key
     *
     * @param array $folderEntries
     * @param string $method
     * @param bool $reverse
     * @return array
     */
    protected function sortFolderEntries(array $folderEntries, string $method = '', bool $reverse = false): array
    {
        $sortableEntries = [];

        foreach ($folderEntries as $identifier) {
            $sortingValue = null;

            if ($method === 'fileext') {
                $sortingValue = pathinfo($identifier, PATHINFO_EXTENSION);
            }

            if ($method === 'rw') {
                // should be checked with the storage rather than the driver,
                // the underlying might allow more than a user in TYPO3
                $permissions = $this->getPermissions($identifier);

                $sortingValue = ($permissions['r'] ? 'R' : '');
                $sortingValue .= ($permissions['w'] ? 'W' : '');
            }

            if ($method === 'size') {
                $sortingValue = filesize($this->getStreamWrapperPath($identifier));
            }

            if ($method === 'tstamp') {
                $sortingValue = filemtime($this->getStreamWrapperPath($identifier));
            }

            if ($sortingValue !== null) {
                $sortableEntries[$identifier] = $sortingValue;
            }
        }

        // if sorting should be performed by name use the native PHP natcasesort() method
        if (!empty($sortableEntries)) {
            natcasesort($sortableEntries);
            $sortableEntries = array_keys($sortableEntries);
            $folderEntries = $sortableEntries;
        } else {
            natcasesort($folderEntries);
        }

        if ($reverse) {
            $folderEntries = array_reverse($folderEntries);
        }

        return $folderEntries;
    }

    /**
     * @return ResourceStorage
     */
    protected function getStorage(): ResourceStorage
    {
        if (!$this->storage) {
            /** @var StorageRepository $storageRepository */
            $storageRepository = GeneralUtility::makeInstance(StorageRepository::class);
            $this->storage = $storageRepository->findByUid($this->storageUid);
        }

        return $this->storage;
    }

    /**
     * @return string
     */
    protected function getProcessingFolder(): string
    {
        return $this->getStorage()->getProcessingFolder()->getName();
    }

    /**
     * @return string
     */
    protected function getBasePath(): string
    {
        if (array_key_exists('basePath', $this->configuration) && !empty($this->configuration['basePath'])) {
            return '/' . trim($this->configuration['basePath'], '/');
        }

        return '';
    }

    /**
     * @param string $folderIdentifier
     * @throws NoSuchCacheException
     */
    protected function flushCacheEntriesForFolder(string $folderIdentifier): void
    {
        $folderIdentifier = $this->canonicalizeAndCheckFolderIdentifier($folderIdentifier);
        $path = $this->getStreamWrapperPath($folderIdentifier);

        // see resolveFolderEntries(), cache entries are tagged with the path of the parent folder
        Cache::getCacheFrontend()->flushByTag(Cache::buildEntryIdentifier($path, 'd'));
    }
}<|MERGE_RESOLUTION|>--- conflicted
+++ resolved
@@ -1206,7 +1206,6 @@
         return (int)$count;
     }
 
-
     /**
      * Returns the number of folders inside the specified path
      *
@@ -1217,16 +1216,11 @@
      * @throws InvalidPathException
      * @throws NoSuchCacheException
      */
-<<<<<<< HEAD
     public function countFoldersInFolder(
         $folderIdentifier,
         $recursive = false,
         array $folderNameFilterCallbacks = []
     ): int {
-        return count($this->getFoldersInFolder($folderIdentifier, 0, 0, $recursive, $folderNameFilterCallbacks));
-=======
-    public function countFoldersInFolder($folderIdentifier, $recursive = false, array $folderNameFilterCallbacks = [])
-    {
         $folderIdentifier = $this->canonicalizeAndCheckFolderIdentifier($folderIdentifier);
         $path = $this->getStreamWrapperPath($folderIdentifier);
 
@@ -1243,7 +1237,6 @@
         }
 
         return (int)$count;
->>>>>>> 8bbfe7b9
     }
 
     /**
@@ -1369,14 +1362,10 @@
             }
             $iterator->next();
             $file = $this->getFileInfoByIdentifier($entry);
-<<<<<<< HEAD
             if (empty($file)) {
                 continue;
             }
             if (
-=======
-            if (!empty($file) &&
->>>>>>> 8bbfe7b9
                 !$this->applyFilterMethodsToDirectoryItem(
                     $filterMethods,
                     $file['name'],
@@ -1410,17 +1399,8 @@
         string $parentIdentifier
     ): bool {
         foreach ($filterMethods as $filter) {
-<<<<<<< HEAD
             if (is_callable($filter)) {
                 $result = $filter($itemName, $itemIdentifier, $parentIdentifier, [], $this);
-=======
-            if (is_callable($filter)
-                && is_string($itemName) && $itemName !== ''
-                && is_string($itemIdentifier) && $itemIdentifier !== ''
-                && is_string($parentIdentifier) && $parentIdentifier !== ''
-            ) {
-                $result = call_user_func($filter, $itemName, $itemIdentifier, $parentIdentifier, [], $this);
->>>>>>> 8bbfe7b9
                 // We have to use -1 as the „don't include“ return value, as call_user_func() will return FALSE
                 // If calling the method succeeded and thus we can't use that as a return value.
                 if ($result === -1) {

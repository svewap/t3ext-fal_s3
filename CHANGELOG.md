# Changelog

All notable changes to this project will be documented in this file.

The format is based on [Keep a Changelog](https://keepachangelog.com/en/1.0.0/),
and this project adheres to [Semantic Versioning](https://semver.org/spec/v2.0.0.html).

<<<<<<< HEAD
## [UNRELEASED]
### Added
- PSR-14 `FlushCacheActionEvent` to add the cache flush action item (TYPO3 v11+)
- PSR-14 `RemoteObjectUpdateEvent` to set remote object cache for after a file has been uploaded, replaced or processed (TYPO3 v10+)
- New Icons API implementation for the S3 driver icons (TYPO3 v11+)
- Strict typing in classes and methods if possible

### Changed
- `.gitignore` structure to only include specified files
- Load `ImagePreviewConfiguration` signal slot in TYPO3 v8 only, since the preview dimensions are fetched from TSconfig in TYPO3 v9+
- Refactored `ToolbarItem` hook implementation for TYPO3 v8, v9 and v10 to extend the newly implemented `FlushCacheActionEvent` so these share the same code base
- Refactored `RemoteObjectUpdate` signal slot implementation for TYPO3 v8 and v9 to extend the newly implemented `RemoteObjectUpdateEvent` so these share the same code base
- Refactored `AmazonS3Driver` to use the `MimeType::fromExtension` method instead of the removed `mimetype_from_extension` function
- Simplified `AmazonS3Driver` methods `processConfiguration` and `initialize` to make it better to read, debug and test
- Minimum version of `php` to v7.1
- Minimum version of `aws/aws-sdk-php` to v3.199 to match TYPO3 requirements

### Removed
- TYPO3 v6 and v7 compatibility
- `RecordMonitor` class since this has been replaced by the `ImageDimensionsExtraction` extractor but was kept for backwards compatibility
=======
## [1.14.0] - 2022-09-30

### Added

- Caching to `countFilesInFolder` and `countFoldersInFolder` methods

## [1.13.3] - 2022-09-07

### Fixed

- Prevent filelist exception when a directory contains a file of type 'Octet-stream' + directory with the same name
>>>>>>> 8bbfe7b9

## [1.13.2] - 2022-08-05

### Fixed

- Partly reverted 1.13.1, since it caused performance issues. The calls to `is_file` in `AmazonS3Driver::fileExists`
  were cached by the StreamWrapper (`StreamWrapper::url_stat`). HeadObject calls however are not cached.

## [1.13.1] - 2022-06-20
### Fixed
- Correctly implement the `fileExists` method by adding a method which requests the `HEAD` of the object in the S3 storage

## [1.13.0] - 2022-02-22
### Added
- Suggestion for `causal/extractor` extension for extended metadata extraction
- Override implementations for Extractor classes so these also work with the `AmazonS3Driver`

## [1.12.1] - 2021-12-30
### Fixed
- mkdir not working reliable with the octdec permissions, let S3 determine the permissions (ACL) inside the StreamWrapper

## [1.12.0] - 2021-12-07
### Added
- Extractor for extracting metadata used by Indexer

## Fixed
- Incorrect width and height metadata after file replace in TYPO3 v10

## [1.11.0] - 2021-08-31
### Added
- TYPO3 V10 support

## [1.10.0] - 2020-12-26
### Added
- .gitattributes file
- Implement flush cache button to clear caches for S3 extension only

### Fixed
- folderCreateMask read from old configuration path

## [1.9.3] - 2019-10-23
### Fixed
- Removed rtrim in folderExists method to prevent files with the same name as a folder

## [1.9.2] - 2019-09-26
### Fixed
- File list showing all files when number of folder exceeds number of items shown
- Metadata update even if no cache control has been set

## [1.9.1] - 2019-03-04
### Fixed
- Set cacheConfiguration after initializing new CacheManager

## [1.9.0] - 2019-01-31
### Added
- TYPO3 V9 support
- Added Unit tests for processConfiguration and getPublicUrl methods
### Fixed
- Unset fileExistsCache when a file is newly created, making sure checks are correct in case a check was done before creating the file<|MERGE_RESOLUTION|>--- conflicted
+++ resolved
@@ -1,11 +1,9 @@
 # Changelog
-
 All notable changes to this project will be documented in this file.
 
 The format is based on [Keep a Changelog](https://keepachangelog.com/en/1.0.0/),
 and this project adheres to [Semantic Versioning](https://semver.org/spec/v2.0.0.html).
 
-<<<<<<< HEAD
 ## [UNRELEASED]
 ### Added
 - PSR-14 `FlushCacheActionEvent` to add the cache flush action item (TYPO3 v11+)
@@ -26,26 +24,18 @@
 ### Removed
 - TYPO3 v6 and v7 compatibility
 - `RecordMonitor` class since this has been replaced by the `ImageDimensionsExtraction` extractor but was kept for backwards compatibility
-=======
+
 ## [1.14.0] - 2022-09-30
-
 ### Added
-
 - Caching to `countFilesInFolder` and `countFoldersInFolder` methods
 
 ## [1.13.3] - 2022-09-07
-
 ### Fixed
-
 - Prevent filelist exception when a directory contains a file of type 'Octet-stream' + directory with the same name
->>>>>>> 8bbfe7b9
 
 ## [1.13.2] - 2022-08-05
-
 ### Fixed
-
-- Partly reverted 1.13.1, since it caused performance issues. The calls to `is_file` in `AmazonS3Driver::fileExists`
-  were cached by the StreamWrapper (`StreamWrapper::url_stat`). HeadObject calls however are not cached.
+- Partly reverted 1.13.1, since it caused performance issues. The calls to `is_file` in `AmazonS3Driver::fileExists` were cached by the StreamWrapper (`StreamWrapper::url_stat`). HeadObject calls however are not cached.
 
 ## [1.13.1] - 2022-06-20
 ### Fixed
